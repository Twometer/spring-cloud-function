--- conflicted
+++ resolved
@@ -15,11 +15,7 @@
 	<parent>
 		<groupId>org.springframework.boot</groupId>
 		<artifactId>spring-boot-starter-parent</artifactId>
-<<<<<<< HEAD
-		<version>2.6.1</version>
-=======
 		<version>3.0.0-SNAPSHOT</version>
->>>>>>> 9d39e0fc
 		<relativePath/> <!-- lookup parent from repository -->
 	</parent>
 
@@ -31,11 +27,7 @@
 		<dependency>
 			<groupId>org.springframework.cloud</groupId>
 			<artifactId>spring-cloud-function-adapter-gcp</artifactId>
-<<<<<<< HEAD
-			<version>${spring-cloud-function.version}</version>
-=======
 			<version>4.0.0-SNAPSHOT</version>
->>>>>>> 9d39e0fc
 		</dependency>
 
 		<!-- test dependencies -->
